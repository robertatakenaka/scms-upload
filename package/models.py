--- conflicted
+++ resolved
@@ -634,11 +634,7 @@
             operation.finish(
                 user,
                 completed=True,
-<<<<<<< HEAD
-                detail={"source": zip_file_path, "optimized": False},
-=======
                 detail={"source": zip_file_path, "saved": self.file.path},
->>>>>>> 95ecefa7
             )
         except Exception as e:
             exc_type, exc_value, exc_traceback = sys.exc_info()
@@ -646,11 +642,7 @@
                 user,
                 exc_traceback=exc_traceback,
                 exception=e,
-<<<<<<< HEAD
-                detail={"source": zip_file_path, "optimized": False},
-=======
                 detail={"source": zip_file_path, "saved": False},
->>>>>>> 95ecefa7
             )
 
     def save_file(self, name, content):
@@ -768,22 +760,6 @@
         return response
 
     def upload_zip_content_to_the_cloud(self, user, original_pkg_components):
-<<<<<<< HEAD
-        filename = self.sps_pkg_name + ".zip"
-        try:
-            result = {}
-            with TemporaryDirectory() as targetdir:
-                with TemporaryDirectory() as workdir:
-                    zip_file_path = os.path.join(targetdir, filename)
-                    package = SPPackage.from_file(zip_file_path, workdir)
-                    package.optimise(new_package_file_path=target, preserve_files=False)
-                    result = self.upload_components_to_the_cloud(user, original_pkg_components, zip_file_path)
-            return result
-        except Exception as e:
-            zip_file_path = self.file.path
-            return self.upload_components_to_the_cloud(user, original_pkg_components, zip_file_path)
-
-=======
         result = {}
         try:
             with TemporaryDirectory() as targetdir:
@@ -806,7 +782,6 @@
             result = self.upload_components_to_the_cloud(user, original_pkg_components, zip_file_path)
         result.update(detail)
         return result
->>>>>>> 95ecefa7
 
     def upload_components_to_the_cloud(self, user, original_pkg_components, zip_file_path):
         xml_with_pre = None
