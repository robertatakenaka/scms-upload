"""
Base settings to build other settings files upon.
"""
from pathlib import Path
from django.utils.translation import gettext_lazy as _

import environ

ROOT_DIR = Path(__file__).resolve(strict=True).parent.parent.parent
# core/
APPS_DIR = ROOT_DIR / "core"
env = environ.Env()

READ_DOT_ENV_FILE = env.bool("DJANGO_READ_DOT_ENV_FILE", default=False)
if READ_DOT_ENV_FILE:
    # OS environment variables take precedence over variables from .env
    env.read_env(str(ROOT_DIR / ".env"))

# GENERAL
# ------------------------------------------------------------------------------
# https://docs.djangoproject.com/en/dev/ref/settings/#debug
DEBUG = env.bool("DJANGO_DEBUG", False)
# Local time zone. Choices are
# http://en.wikipedia.org/wiki/List_of_tz_zones_by_name
# though not all of them may be available with every OS.
# In Windows, this must be set to your system time zone.
TIME_ZONE = "UTC"
# https://docs.djangoproject.com/en/dev/ref/settings/#language-code
LANGUAGE_CODE = "pt-BR"
# https://docs.djangoproject.com/en/dev/ref/settings/#site-id
SITE_ID = 1
# https://docs.djangoproject.com/en/dev/ref/settings/#use-i18n
USE_I18N = True
# https://docs.djangoproject.com/en/dev/ref/settings/#use-l10n
USE_L10N = True
# https://docs.djangoproject.com/en/dev/ref/settings/#use-tz
USE_TZ = True
# https://docs.djangoproject.com/en/dev/ref/settings/#locale-paths
LOCALE_PATHS = [str(ROOT_DIR / "locale")]

# DATABASES
# ------------------------------------------------------------------------------
# https://docs.djangoproject.com/en/dev/ref/settings/#databases
DATABASES = {"default": env.db("DATABASE_URL")}
DATABASES["default"]["ATOMIC_REQUESTS"] = True
# https://docs.djangoproject.com/en/stable/ref/settings/#std:setting-DEFAULT_AUTO_FIELD
DEFAULT_AUTO_FIELD = "django.db.models.BigAutoField"

# URLS
# ------------------------------------------------------------------------------
# https://docs.djangoproject.com/en/dev/ref/settings/#root-urlconf
ROOT_URLCONF = "config.urls"
# https://docs.djangoproject.com/en/dev/ref/settings/#wsgi-application
WSGI_APPLICATION = "config.wsgi.application"

# APPS
# ------------------------------------------------------------------------------
# wagtail apps
WAGTAIL = [
    "core.home",
    "core.search",
    "wagtail.contrib.forms",
    "wagtail.contrib.redirects",
    "wagtail.contrib.modeladmin",
    "wagtail.contrib.simple_translation",
    "wagtail_localize",
    "wagtail_localize.modeladmin",
    "wagtail.embeds",
    "wagtail.sites",
    "wagtail.users",
    "wagtail.snippets",
    "wagtail.documents",
    "wagtail.images",
    "wagtail.search",
    "wagtail.admin",
    "wagtail.core",
    "wagtail.locales",
    "wagtail.api.v2",
    "wagtail.contrib.settings",
    "wagtail.contrib.styleguide",
    "modelcluster",
    "taggit",
]

DJANGO_APPS = [
    "django.contrib.auth",
    "django.contrib.contenttypes",
    "django.contrib.sessions",
    "django.contrib.sites",
    "django.contrib.messages",
    "django.contrib.staticfiles",
    # "django.contrib.humanize", # Handy template tags
    "django.contrib.admin",
    "django.forms",
]

THIRD_PARTY_APPS = [
    "crispy_forms",
    "crispy_bootstrap5",
    "allauth",
    "allauth.account",
    "allauth.socialaccount",
    "django_celery_beat",
    "captcha",
    "wagtailcaptcha",
    "wagtailmenus",
    "rest_framework",
    "core",
    "upload",
]

LOCAL_APPS = [
    "core.users",
    "core_settings",
<<<<<<< HEAD
    "journal",
    "doi",
=======
>>>>>>> 0e7adcbd
    # Your stuff: custom apps go here
    "journal",
    "location",
    "institution",
]

# https://docs.djangoproject.com/en/dev/ref/settings/#installed-apps
INSTALLED_APPS = DJANGO_APPS + THIRD_PARTY_APPS + LOCAL_APPS + WAGTAIL

# MIGRATIONS
# ------------------------------------------------------------------------------
# https://docs.djangoproject.com/en/dev/ref/settings/#migration-modules
MIGRATION_MODULES = {"sites": "core.contrib.sites.migrations"}

# AUTHENTICATION
# ------------------------------------------------------------------------------
# https://docs.djangoproject.com/en/dev/ref/settings/#authentication-backends
AUTHENTICATION_BACKENDS = [
    "django.contrib.auth.backends.ModelBackend",
    "allauth.account.auth_backends.AuthenticationBackend",
]
# https://docs.djangoproject.com/en/dev/ref/settings/#auth-user-model
AUTH_USER_MODEL = "users.User"
# https://docs.djangoproject.com/en/dev/ref/settings/#login-redirect-url
LOGIN_REDIRECT_URL = "users:redirect"
# https://docs.djangoproject.com/en/dev/ref/settings/#login-url
LOGIN_URL = "account_login"

# PASSWORDS
# ------------------------------------------------------------------------------
# https://docs.djangoproject.com/en/dev/ref/settings/#password-hashers
PASSWORD_HASHERS = [
    # https://docs.djangoproject.com/en/dev/topics/auth/passwords/#using-argon2-with-django
    "django.contrib.auth.hashers.Argon2PasswordHasher",
    "django.contrib.auth.hashers.PBKDF2PasswordHasher",
    "django.contrib.auth.hashers.PBKDF2SHA1PasswordHasher",
    "django.contrib.auth.hashers.BCryptSHA256PasswordHasher",
]
# https://docs.djangoproject.com/en/dev/ref/settings/#auth-password-validators
AUTH_PASSWORD_VALIDATORS = [
    {
        "NAME": "django.contrib.auth.password_validation.UserAttributeSimilarityValidator"
    },
    {"NAME": "django.contrib.auth.password_validation.MinimumLengthValidator"},
    {"NAME": "django.contrib.auth.password_validation.CommonPasswordValidator"},
    {"NAME": "django.contrib.auth.password_validation.NumericPasswordValidator"},
]

# MIDDLEWARE
# ------------------------------------------------------------------------------
# https://docs.djangoproject.com/en/dev/ref/settings/#middleware
MIDDLEWARE = [
    "django.middleware.security.SecurityMiddleware",
    "whitenoise.middleware.WhiteNoiseMiddleware",
    "django.contrib.sessions.middleware.SessionMiddleware",
    "django.middleware.locale.LocaleMiddleware",
    "django.middleware.common.CommonMiddleware",
    "django.middleware.csrf.CsrfViewMiddleware",
    "django.contrib.auth.middleware.AuthenticationMiddleware",
    "django.contrib.messages.middleware.MessageMiddleware",
    "django.middleware.common.BrokenLinkEmailsMiddleware",
    "django.middleware.clickjacking.XFrameOptionsMiddleware",
    "wagtail.contrib.redirects.middleware.RedirectMiddleware",
]

# STATIC
# ------------------------------------------------------------------------------
# https://docs.djangoproject.com/en/dev/ref/settings/#static-root
STATIC_ROOT = str(ROOT_DIR / "staticfiles")
# https://docs.djangoproject.com/en/dev/ref/settings/#static-url
STATIC_URL = "/static/"
# https://docs.djangoproject.com/en/dev/ref/contrib/staticfiles/#std:setting-STATICFILES_DIRS
STATICFILES_DIRS = [str(APPS_DIR / "static")]
# https://docs.djangoproject.com/en/dev/ref/contrib/staticfiles/#staticfiles-finders
STATICFILES_FINDERS = [
    "django.contrib.staticfiles.finders.FileSystemFinder",
    "django.contrib.staticfiles.finders.AppDirectoriesFinder",
]

# MEDIA
# ------------------------------------------------------------------------------
# https://docs.djangoproject.com/en/dev/ref/settings/#media-root
MEDIA_ROOT = str(APPS_DIR / "media")
# https://docs.djangoproject.com/en/dev/ref/settings/#media-url
MEDIA_URL = "/media/"

# TEMPLATES
# ------------------------------------------------------------------------------
# https://docs.djangoproject.com/en/dev/ref/settings/#templates
TEMPLATES = [
    {
        # https://docs.djangoproject.com/en/dev/ref/settings/#std:setting-TEMPLATES-BACKEND
        "BACKEND": "django.template.backends.django.DjangoTemplates",
        # https://docs.djangoproject.com/en/dev/ref/settings/#dirs
        "DIRS": [str(APPS_DIR / "templates")],
        # https://docs.djangoproject.com/en/dev/ref/settings/#app-dirs
        "APP_DIRS": True,
        "OPTIONS": {
            # https://docs.djangoproject.com/en/dev/ref/settings/#template-context-processors
            "context_processors": [
                "django.template.context_processors.debug",
                "django.template.context_processors.request",
                "django.contrib.auth.context_processors.auth",
                "django.template.context_processors.i18n",
                "django.template.context_processors.media",
                "django.template.context_processors.static",
                "django.template.context_processors.tz",
                "django.contrib.messages.context_processors.messages",
                "core.users.context_processors.allauth_settings",
                "wagtail.contrib.settings.context_processors.settings",
                "wagtailmenus.context_processors.wagtailmenus",
            ],
        },
    }
]

# https://docs.djangoproject.com/en/dev/ref/settings/#form-renderer
FORM_RENDERER = "django.forms.renderers.TemplatesSetting"

# http://django-crispy-forms.readthedocs.io/en/latest/install.html#template-packs
CRISPY_TEMPLATE_PACK = "bootstrap5"
CRISPY_ALLOWED_TEMPLATE_PACKS = "bootstrap5"

# FIXTURES
# ------------------------------------------------------------------------------
# https://docs.djangoproject.com/en/dev/ref/settings/#fixture-dirs
FIXTURE_DIRS = (str(APPS_DIR / "fixtures"),)

# SECURITY
# ------------------------------------------------------------------------------
# https://docs.djangoproject.com/en/dev/ref/settings/#session-cookie-httponly
SESSION_COOKIE_HTTPONLY = True
# https://docs.djangoproject.com/en/dev/ref/settings/#csrf-cookie-httponly
CSRF_COOKIE_HTTPONLY = True
# https://docs.djangoproject.com/en/dev/ref/settings/#secure-browser-xss-filter
SECURE_BROWSER_XSS_FILTER = True
# https://docs.djangoproject.com/en/dev/ref/settings/#x-frame-options
X_FRAME_OPTIONS = "DENY"

# EMAIL
# ------------------------------------------------------------------------------
# https://docs.djangoproject.com/en/dev/ref/settings/#email-backend
EMAIL_BACKEND = env(
    "DJANGO_EMAIL_BACKEND",
    default="django.core.mail.backends.smtp.EmailBackend",
)
# https://docs.djangoproject.com/en/dev/ref/settings/#email-timeout
EMAIL_TIMEOUT = 5

# ADMIN
# ------------------------------------------------------------------------------
# Django Admin URL.
DJANGO_ADMIN_URL = "django-admin/"
WAGTAIL_ADMIN_URL = "admin/"
# https://docs.djangoproject.com/en/dev/ref/settings/#admins
ADMINS = [("""Jamil Atta Junior""", "atta.jamil@innolabs.com.br")]
# https://docs.djangoproject.com/en/dev/ref/settings/#managers
MANAGERS = ADMINS

# LOGGING
# ------------------------------------------------------------------------------
# https://docs.djangoproject.com/en/dev/ref/settings/#logging
# See https://docs.djangoproject.com/en/dev/topics/logging for
# more details on how to customize your logging configuration.
LOGGING = {
    "version": 1,
    "disable_existing_loggers": False,
    "formatters": {
        "verbose": {
            "format": "%(levelname)s %(asctime)s %(module)s "
            "%(process)d %(thread)d %(message)s"
        }
    },
    "handlers": {
        "console": {
            "level": "DEBUG",
            "class": "logging.StreamHandler",
            "formatter": "verbose",
        }
    },
    "root": {"level": "INFO", "handlers": ["console"]},
}

# Celery
# ------------------------------------------------------------------------------
if USE_TZ:
    # http://docs.celeryproject.org/en/latest/userguide/configuration.html#std:setting-timezone
    CELERY_TIMEZONE = TIME_ZONE
# http://docs.celeryproject.org/en/latest/userguide/configuration.html#std:setting-broker_url
CELERY_BROKER_URL = env("CELERY_BROKER_URL")
# http://docs.celeryproject.org/en/latest/userguide/configuration.html#std:setting-result_backend
CELERY_RESULT_BACKEND = CELERY_BROKER_URL
# http://docs.celeryproject.org/en/latest/userguide/configuration.html#std:setting-accept_content
CELERY_ACCEPT_CONTENT = ["json"]
# http://docs.celeryproject.org/en/latest/userguide/configuration.html#std:setting-task_serializer
CELERY_TASK_SERIALIZER = "json"
# http://docs.celeryproject.org/en/latest/userguide/configuration.html#std:setting-result_serializer
CELERY_RESULT_SERIALIZER = "json"
# http://docs.celeryproject.org/en/latest/userguide/configuration.html#task-time-limit
# TODO: set to whatever value is adequate in your circumstances
CELERY_TASK_TIME_LIMIT = 5 * 60
# http://docs.celeryproject.org/en/latest/userguide/configuration.html#task-soft-time-limit
# TODO: set to whatever value is adequate in your circumstances
CELERY_TASK_SOFT_TIME_LIMIT = 60
# http://docs.celeryproject.org/en/latest/userguide/configuration.html#beat-scheduler
CELERY_BEAT_SCHEDULER = "django_celery_beat.schedulers:DatabaseScheduler"
# django-allauth
# ------------------------------------------------------------------------------
ACCOUNT_ALLOW_REGISTRATION = env.bool("DJANGO_ACCOUNT_ALLOW_REGISTRATION", True)
# https://django-allauth.readthedocs.io/en/latest/configuration.html
ACCOUNT_AUTHENTICATION_METHOD = "username"
# https://django-allauth.readthedocs.io/en/latest/configuration.html
ACCOUNT_EMAIL_REQUIRED = True
# https://django-allauth.readthedocs.io/en/latest/configuration.html
ACCOUNT_EMAIL_VERIFICATION = "mandatory"
# https://django-allauth.readthedocs.io/en/latest/configuration.html
ACCOUNT_ADAPTER = "core.users.adapters.AccountAdapter"
# https://django-allauth.readthedocs.io/en/latest/forms.html
ACCOUNT_FORMS = {"signup": "core.users.forms.UserSignupForm"}
# https://django-allauth.readthedocs.io/en/latest/configuration.html
SOCIALACCOUNT_ADAPTER = "core.users.adapters.SocialAccountAdapter"
# https://django-allauth.readthedocs.io/en/latest/forms.html
SOCIALACCOUNT_FORMS = {"signup": "core.users.forms.UserSocialSignupForm"}
# django-compressor
# ------------------------------------------------------------------------------
# https://django-compressor.readthedocs.io/en/latest/quickstart/#installation
INSTALLED_APPS += ["compressor"]
STATICFILES_FINDERS += ["compressor.finders.CompressorFinder"]

# Your stuff...
WAGTAIL_SITE_NAME = "core"
BASE_URL = "https://core"

LANGUAGES = [
    ('en', "English"),
    ('es', "Spanish"),
    ('pt-BR', "Portuguese"),
    ('it', "Italian"),
]

WAGTAIL_I18N_ENABLED = True

WAGTAIL_CONTENT_LANGUAGES =  [
    ('en', "English"),
    ('es', "Spanish"),
    ('pt-BR', "Portuguese"),
    ('it', "Italian")
]

NOCAPTCHA = True

RECAPTCHA_PUBLIC_KEY = env.str("RECAPTCHA_PUBLIC_KEY", default='')
RECAPTCHA_PRIVATE_KEY = env.str("RECAPTCHA_PRIVATE_KEY", default='')<|MERGE_RESOLUTION|>--- conflicted
+++ resolved
@@ -106,21 +106,17 @@
     "wagtailmenus",
     "rest_framework",
     "core",
-    "upload",
 ]
 
 LOCAL_APPS = [
     "core.users",
     "core_settings",
-<<<<<<< HEAD
-    "journal",
+    # Your stuff: custom apps go here
     "doi",
-=======
->>>>>>> 0e7adcbd
-    # Your stuff: custom apps go here
+    "institution",
     "journal",
     "location",
-    "institution",
+    "upload",
 ]
 
 # https://docs.djangoproject.com/en/dev/ref/settings/#installed-apps
