--- conflicted
+++ resolved
@@ -102,6 +102,19 @@
         abstract = True
 
 
+class TextWithLang(models.Model):
+    text = models.CharField(_('Text'), max_length=255, null=False, blank=False)
+    language = models.CharField(_('Language'), max_length=2, choices=choices.LANGUAGE, null=False, blank=False)
+
+    panels=[
+        FieldPanel('text'),
+        FieldPanel('language')
+    ]
+
+    class Meta:
+        abstract = True
+
+
 class PublicationMonthModel(models.Model):
     """
     Class PublicationMonthModel
@@ -149,7 +162,6 @@
     )
 
     class Meta:
-<<<<<<< HEAD
         abstract = True
 
 
@@ -317,23 +329,4 @@
 
     @year.setter
     def year(self, value):
-        self._year = int(value)
-=======
-        indexes = [
-            models.Index(fields=['year']),
-            models.Index(fields=['text']),
-        ]
-
-
-class TextWithLang(models.Model):
-    text = models.CharField(_('Text'), max_length=255, null=False, blank=False)
-    language = models.CharField(_('Language'), max_length=2, choices=choices.LANGUAGE, null=False, blank=False)
-
-    panels=[
-        FieldPanel('text'),
-        FieldPanel('language')
-    ]
-
-    class Meta:
-        abstract = True
->>>>>>> aa31f38e
+        self._year = int(value)