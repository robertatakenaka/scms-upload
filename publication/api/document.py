import logging
import json
from datetime import datetime

from django.utils.translation import gettext_lazy as _

from publication.api.publication import PublicationAPI
from publication.utils.document import build_article


def publish_article(article_proc, api_data, journal_pid=None, is_public=True):
    """
    {"failed": False, "id": article.id}
    {"failed": True, "error": str(ex)}
    """
    data = {}
    builder = ArticlePayload(data)

    try:
        # somente se article_proc é instancia de ArticleProc
        journal_pid = article_proc.issue_proc.journal_proc.pid
    except AttributeError:
        if not journal_pid:
            raise ValueError(
                "publication.api.document.publish_article requires journal_pid"
            )

    order = article_proc.article.position
    pub_date = article_proc.article.first_publication_date or datetime.utcnow()

    build_article(builder, article_proc.article, journal_pid, order, pub_date, is_public)

    api = PublicationAPI(**api_data)
    kwargs = dict(
        article_id=data.get("_id"),
        issue_id=data.get("issue_id"),
        order=order,
        article_url=data.get("xml"),
    )
    return api.post_data(data, kwargs)


class ArticlePayload:
    # article_id, payload, issue_id, order, article_url
    # https://github.com/scieloorg/opac-airflow/blob/4103e6cab318b737dff66435650bc4aa0c794519/airflow/dags/operations/sync_kernel_to_website_operations.py#L82
    def __init__(self, data):
        self.data = data
        self.data["authors_meta"] = None
        self.data["authors"] = None
        self.data["translated_titles"] = None
        self.data["translated_sections"] = None
        self.data["abstract"] = None
        self.data["abstracts"] = None
        self.data["keywords"] = None
        self.data["doi_with_lang"] = None
        self.data["related_articles"] = None
        self.data["htmls"] = None
        self.data["pdfs"] = None
        self.data["mat_suppl_items"] = None

    def add_dates(self, created, updated):
        self.data["created"] = created.isoformat()
        if updated:
            self.data["updated"] = updated.isoformat()

    def add_issue(self, issue_id):
        self.data["issue_id"] = issue_id

    def add_identifiers(self, v3, v2, aop_pid, other_pids=None):
        # Identificadores
        self.data["_id"] = self.data.get("_id") or v3
        self.data["aid"] = self.data.get("aid") or v3
        self.data["pid"] = v2

        self.data["scielo_pids"] = {}
        self.data["scielo_pids_v2"] = v2
        self.data["scielo_pids_v3"] = v3

        if other_pids:
            for item in other_pids:
                self.add_other_pid(item)

        if aop_pid:
            self.data["aop_pid"] = aop_pid

    def add_other_pid(self, other_pid):
        if other_pid:
            self.data.setdefault("other_pids", [])
            if other_pid not in self.data["other_pids"]:
                self.data["other_pids"].append(other_pid)

    def add_main_metadata(self, title, section, abstract, lang, doi):
        # Dados principais (versão considerada principal)
        # devem conter estilos html (math, italic, sup, sub)
        self.data["title"] = title
        self.data["section"] = section
        self.data["original_language"] = lang
        self.data["doi"] = doi

    def add_document_type(self, document_type):
        self.data["type"] = document_type

    def add_publication_date(self, year=None, month=None, day=None):
        if year and month and day:
            self.data["publication_date"] = "-".join([year, month, day])
        else:
            self.data["publication_date"] = datetime.now().isoformat()[:10]

    def add_in_issue(
        self, order, fpage=None, fpage_seq=None, lpage=None, elocation=None
    ):
        # Dados de localização no issue
        self.data["order"] = order
        self.data["elocation"] = elocation
        self.data["fpage"] = fpage
        self.data["fpage_sequence"] = fpage_seq
        self.data["lpage"] = lpage

    def add_author(self, surname, given_names, suffix, affiliation, orcid):
        # author meta
        # authors_meta"] = EmbeddedDocumentListField(AuthorMeta))
        self.data["authors_meta"] = self.data["authors_meta"] or []
        author = {}
        author["surname"] = surname
        author["given_names"] = given_names
        author["suffix"] = suffix
        author["affiliation"] = affiliation
        author["orcid"] = orcid
        self.data["authors_meta"].append(author)

        # # author
        # if self.data["authors"] is None:
        #     self.data["authors"] = []
        # _author = format_author_name(
        #     surname,
        #     given_names,
        #     suffix,
        # )
        # self.data["authors"].append(_author)

    def add_collab(self, name):
        # collab
        self.data.setdefault("collabs", [])
        self.data["collabs"].append({"name": name})

    def add_translated_title(self, language, text):
        # translated_titles"] = EmbeddedDocumentListField(TranslatedTitle))
        if self.data["translated_titles"] is None:
            self.data["translated_titles"] = []
        _translated_title = {}
        _translated_title["name"] = text
        _translated_title["language"] = language
        self.data["translated_titles"].append(_translated_title)

    def add_section(self, language, text, code):
        # sections"] = EmbeddedDocumentListField(TranslatedSection))
        if self.data["translated_sections"] is None:
            self.data["translated_sections"] = []
        _translated_section = {}
        _translated_section["name"] = text
        _translated_section["language"] = language
        self.data["translated_sections"].append(_translated_section)

    def add_abstract(self, language, text):
        # abstracts"] = EmbeddedDocumentListField(Abstract))
        if self.data["abstracts"] is None:
            self.data["abstracts"] = []
        if self.data["abstract"] is None:
            self.data["abstract"] = text
        _abstract = {}
        _abstract["text"] = text
        _abstract["language"] = language
        self.data["abstracts"].append(_abstract)

    def add_keywords(self, language, keywords):
        # kwd_groups"] = EmbeddedDocumentListField(ArticleKeyword))
        if self.data["keywords"] is None:
            self.data["keywords"] = []
        _kwd_group = {}
        _kwd_group["language"] = language
        _kwd_group["keywords"] = keywords
        self.data["keywords"].append(_kwd_group)

    def add_doi_with_lang(self, language, doi):
        # doi_with_lang"] = EmbeddedDocumentListField(DOIWithLang))
        if self.data["doi_with_lang"] is None:
            self.data["doi_with_lang"] = []
        _doi_with_lang_item = {}
        _doi_with_lang_item["doi"] = doi
        _doi_with_lang_item["language"] = language
        self.data["doi_with_lang"].append(_doi_with_lang_item)

    def add_related_article(self, ref_id, related_type, ext_link_type, href):
        # related_article"] = EmbeddedDocumentListField(RelatedArticle))
        if self.data["related_articles"] is None:
            self.data["related_articles"] = []
        _related_article = {}
        if ext_link_type == "doi":
            _related_article["doi"] = href
            _related_article["ref_id"] = ref_id
            _related_article["related_type"] = related_type
            self.data["related_articles"].append(_related_article)
        else:
<<<<<<< HEAD
            pass
            # TODO depende de resolver https://github.com/scieloorg/opac_5/issues/212
            # _related_article["href"] = href
            # _related_article["ref_id"] = ref_id
            # _related_article["related_type"] = related_type
            # self.data["related_articles"].append(_related_article)

=======
            _related_article["href"] = href
            _related_article["ref_id"] = ref_id
            _related_article["related_type"] = related_type
            self.data["related_articles"].append(_related_article)
  
>>>>>>> cb10eccf
    def add_xml(self, xml):
        self.data["xml"] = xml

    def add_html(self, language, uri):
        # htmls"] = ListField(field=DictField()))
        if self.data["htmls"] is None:
            self.data["htmls"] = []
        self.data["htmls"].append({"lang": language, "uri": uri})
        # self.data["languages"] = [html["lang"] for html in self.data["htmls"]]

    def add_pdf(self, lang, url, filename, type, classic_uri=None):
        # pdfs"] = ListField(field=DictField()))
        """
        {
            "lang": rendition["lang"],
            "url": rendition["url"],
            "filename": rendition["filename"],
            "type": "pdf",
        }
        """
        if self.data["pdfs"] is None:
            self.data["pdfs"] = []
        self.data["pdfs"].append(
            dict(
                lang=lang,
                url=url,
                filename=filename,
                type="pdf",
                classic_uri=classic_uri,
            )
        )

    def add_mat_suppl(self, lang, url, ref_id, filename, classic_uri):
        # mat_suppl"] = EmbeddedDocumentListField(MatSuppl))
        if self.data["mat_suppl_items"] is None:
            self.data["mat_suppl_items"] = []
        _mat_suppl_item = {}
        _mat_suppl_item["url"] = url
        _mat_suppl_item["lang"] = lang
        _mat_suppl_item["ref_id"] = ref_id
        _mat_suppl_item["filename"] = filename
        # TODO
        _mat_suppl_item["classic_uri"] = classic_uri
        self.data["mat_suppl_items"].append(_mat_suppl_item)

    def add_status(self, is_public=True):
        # atualiza status
        self.data["is_public"] = is_public


def format_author_name(surname, given_names, suffix):
    # like airflow
    if suffix:
        suffix = " " + suffix
    return "%s%s, %s" % (surname, suffix or "", given_names)<|MERGE_RESOLUTION|>--- conflicted
+++ resolved
@@ -201,21 +201,11 @@
             _related_article["related_type"] = related_type
             self.data["related_articles"].append(_related_article)
         else:
-<<<<<<< HEAD
-            pass
-            # TODO depende de resolver https://github.com/scieloorg/opac_5/issues/212
-            # _related_article["href"] = href
-            # _related_article["ref_id"] = ref_id
-            # _related_article["related_type"] = related_type
-            # self.data["related_articles"].append(_related_article)
-
-=======
             _related_article["href"] = href
             _related_article["ref_id"] = ref_id
             _related_article["related_type"] = related_type
             self.data["related_articles"].append(_related_article)
   
->>>>>>> cb10eccf
     def add_xml(self, xml):
         self.data["xml"] = xml
 
