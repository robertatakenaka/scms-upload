import logging

from lxml import etree
from packtools.sps.models.article_abstract import Abstract
from packtools.sps.models.article_and_subarticles import ArticleAndSubArticles
from packtools.sps.models.article_contribs import ArticleContribs
from packtools.sps.models.article_doi_with_lang import DoiWithLang
from packtools.sps.models.article_ids import ArticleIds
from packtools.sps.models.article_renditions import ArticleRenditions
from packtools.sps.models.article_titles import ArticleTitles
from packtools.sps.models.article_toc_sections import ArticleTocSections
from packtools.sps.models.dates import ArticleDates
from packtools.sps.models.front_articlemeta_issue import ArticleMetaIssue
from packtools.sps.models.kwd_group import KwdGroup
from packtools.sps.models.related_articles import RelatedItems

from publication.utils.issue import get_bundle_id


def build_article(builder, article, journal_id, order, pub_date):
    sps_pkg = article.sps_pkg
    xml_with_pre = sps_pkg.xml_with_pre

    article_xml = XMLArticle(xml_with_pre)

    # TODO other_pids
    builder.add_identifiers(
        v3=xml_with_pre.v3,
        v2=xml_with_pre.v2,
        aop_pid=xml_with_pre.aop_pid,
        other_pids=None,
    )

    builder.add_dates(article.created, article.updated)
    builder.add_issue(
        get_bundle_id(
            issn_id=journal_id,
            year=article.issue.publication_year,
            volume=article.issue.volume,
            number=article.issue.number,
            supplement=article.issue.supplement,
        )
    )

    builder.add_xml(xml=sps_pkg.xml_uri)

    metadata = article_xml.get_main_metadata()
    for item in article_xml.get_htmls():
        builder.add_html(language=item["language"], uri=item.get("uri"))
    for item in sps_pkg.pdfs:
        # {"lang": item.lang, "url": item.uri, "legacy_uri": item.legacy_uri}
        lang = item.get("lang") or metadata.get("lang")
        builder.add_pdf(
            lang=lang,
            url=item["url"],
            filename=item["basename"],
            type=item.get("component_type"),
            classic_uri=item.get("legacy_uri"),
        )
    for item in sps_pkg.supplementary_materials:
        builder.add_mat_suppl(
            **{
                "ref_id": item["xml_elem_id"],
                "lang": item["lang"],
                "url": item["url"],
                "filename": item["basename"],
                "classic_uri": item["legacy_uri"],
            }
        )

    builder.add_main_metadata(**metadata)
    builder.add_document_type(article_xml.main_article_type)

    builder.add_in_issue(**article_xml.get_in_issue(order))

    builder.add_publication_date(**article_xml.get_publication_date(pub_date))

    contribs = article_xml.get_contribs()
    for item in contribs.get("names") or []:
        builder.add_author(**item)

    # depende de https://github.com/scieloorg/opac_5/issues/214
    # TODO
    # for item in contribs.get("collabs") or []:
    #     builder.add_collab(**item)

    for item in article_xml.get_translated_title():
        builder.add_translated_title(**item)

    for language, text in article.multilingual_sections.items():
        # pega as seções a partir do Article
        builder.add_section(language=language, text=text, code=None)

    for item in article_xml.get_keywords():
        builder.add_keywords(**item)

    for item in article_xml.get_doi_with_lang():
        builder.add_doi_with_lang(**item)

    for item in article_xml.get_related_articles():
        builder.add_related_article(**item)

    builder.add_status()

    for item in article_xml.get_abstracts():
        builder.add_abstract(**item)


class XMLArticle:
    def __init__(self, xml_with_pre):
        self.xmltree = xml_with_pre.xmltree

    def get_publication_date(self, pub_date):
        return {
            "year": str(pub_date.year),
            "month": str(pub_date.month).zfill(2),
            "day": str(pub_date.day).zfill(2),
        }

    def get_contribs(self):
        authors = ArticleContribs(self.xmltree)

        names = []
        collabs = []
        for item in authors.contribs:
            if item.get("parent") != "article":
                break

            if contrib := item.get("contrib_name"):
                try:
                    affs = item.get("affs") or []
                    affiliation = ", ".join(
                        [a.get("original") or a.get("orgname") for a in affs]
                    )
                except KeyError:
                    affiliation = None
                contrib_ids = item.get("contrib_ids") or {}
                names.append(
                    dict(
                        surname=contrib.get("surname"),
                        given_names=contrib.get("given-names"),
                        suffix=contrib.get("suffix"),
                        affiliation=affiliation,
                        orcid=contrib_ids.get("orcid"),
                    )
                )
<<<<<<< HEAD
            if contrib := item.get("collab"):
=======
            if collab := item.get("collab"):
>>>>>>> 95ecefa7
                collabs.append({"name": collab})
        return {"names": names, "collabs": collabs}

    def get_related_articles(self):
        items = RelatedItems(self.xmltree)
        for item in items.related_articles:
            yield {
                "ext_link_type": item.get("ext-link-type"),
                "ref_id": item.get("id"),
                "href": item.get("href"),
                "related_type": item.get("related-article-type"),
            }

    def get_translated_title(self):
        xml_article_titles = ArticleTitles(self.xmltree)
        for item in xml_article_titles.article_title_list[1:]:
            yield {"language": item["lang"], "text": item["text"]}

    def get_section(self):
        xml_toc_sections = ArticleTocSections(self.xmltree)
        for item in xml_toc_sections.article_section:
            yield {"language": item["lang"], "text": item["text"]}
        for item in xml_toc_sections.sub_article_section:
            yield {"language": item["lang"], "text": item["text"]}

    def get_abstracts(self):
        try:
            for item in Abstract(self.xmltree).get_abstracts(style="only_p"):
                yield {"language": item["lang"], "text": item["abstract"]}
        except Exception as e:
            return []

    def get_keywords(self):
        for lang, keywords in (
            KwdGroup(self.xmltree).extract_kwd_extract_data_by_lang(True).items()
        ):
            yield {"language": lang, "keywords": keywords}

    def get_doi_with_lang(self):
        doi_with_lang = DoiWithLang(self.xmltree)
        for item in doi_with_lang.data:
            yield {"language": item["lang"], "doi": item["value"]}

    def get_renditions(self):
        root = ArticleAndSubArticles(self.xmltree)
        for item in ArticleRenditions(self.xmltree).article_renditions:
            yield {
                "language": item["language"] or root.main_lang,
                "uri": item.get("uri"),
            }

    def get_main_metadata(self):
        xml_article_titles = ArticleTitles(self.xmltree)
        xml_toc_section = ArticleTocSections(self.xmltree)
        xml_abstracts = Abstract(self.xmltree)
        root = ArticleAndSubArticles(self.xmltree)
        xml_doi = DoiWithLang(self.xmltree)

        return dict(
            title=xml_article_titles.article_title["text"],
            section=xml_toc_section.article_section[0]["text"],
            abstract=None,
            lang=root.main_lang,
            doi=xml_doi.main_doi,
        )

    @property
    def main_article_type(self):
        root = ArticleAndSubArticles(self.xmltree)
        return root.main_article_type

    def get_htmls(self):
        root = ArticleAndSubArticles(self.xmltree)
        for item in root.data:
            yield {"language": item["lang"]}

    def get_in_issue(self, order):
        aids = ArticleIds(self.xmltree)
        article_meta_issue = ArticleMetaIssue(self.xmltree)
        return dict(
            order=order,
            fpage=article_meta_issue.fpage,
            fpage_seq=article_meta_issue.fpage_seq,
            lpage=article_meta_issue.lpage,
            elocation=article_meta_issue.elocation_id,
        )<|MERGE_RESOLUTION|>--- conflicted
+++ resolved
@@ -144,11 +144,7 @@
                         orcid=contrib_ids.get("orcid"),
                     )
                 )
-<<<<<<< HEAD
-            if contrib := item.get("collab"):
-=======
             if collab := item.get("collab"):
->>>>>>> 95ecefa7
                 collabs.append({"name": collab})
         return {"names": names, "collabs": collabs}
 
