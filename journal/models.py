from django.db import models
from django.utils.translation import gettext_lazy as _

from core.models import CommonControlField
from .forms import OfficialJournalForm
<<<<<<< HEAD
from wagtail.admin.edit_handlers import FieldPanel, InlinePanel
from wagtail.core.models import Orderable
from modelcluster.fields import ParentalKey
from modelcluster.models import ClusterableModel
=======
from wagtail.admin.edit_handlers import FieldPanel, InlinePanel, PageChooserPanel
from wagtail.core.models import Orderable
from modelcluster.fields import ParentalKey
from modelcluster.models import ClusterableModel
from django import forms
from wagtail.admin import widgets 
>>>>>>> 5347a4c8


class OfficialJournal(CommonControlField):
    """
    Class that represent the Official Journal
    """

    def __unicode__(self):
        return u'%s' % (self.title)

    def __str__(self):
        return u'%s' % (self.title)

    title = models.CharField(_('Official Title'), max_length=256, null=True, blank=True)
    foundation_year = models.CharField(_('Foundation Year'), max_length=4, null=True, blank=True)
    ISSN_print = models.CharField(_('ISSN Print'), max_length=9, null=True, blank=True)
    ISSN_electronic = models.CharField(_('ISSN Eletronic'), max_length=9, null=True, blank=True)
    ISSNL = models.CharField(_('ISSNL'), max_length=9, null=True, blank=True)

    base_form_class = OfficialJournalForm


class NonOfficialJournalTitle(ClusterableModel, CommonControlField):

<<<<<<< HEAD
    def __unicode__(self):
        return u'%s' % (self.official_journal.title)

    def __str__(self):
        return u'%s' % (self.official_journal.title)

    official_journal = models.ForeignKey('OfficialJournal', null=True, blank=False, related_name='OfficialJournal', on_delete=models.SET_NULL)


    panels=[
        FieldPanel('official_journal'),
=======
    official_journal_id = models.ForeignKey('OfficialJournal', null=False, blank=False, related_name='OfficialJournal', on_delete=models.CASCADE)

    panels=[
        FieldPanel('official_journal_id'),
>>>>>>> 5347a4c8
        InlinePanel('page_non_official_title', label=_('Non Official Journal Title'))
    ]

    base_form_class = OfficialJournalForm


class NonOfficialTitle(Orderable):
   page = ParentalKey(NonOfficialJournalTitle, related_name='page_non_official_title')
<<<<<<< HEAD
   non_official_journal_title = models.CharField(_('Non Official Journal Title'),max_length=255, null=False, blank=False)
=======
   non_official_journal_title = models.CharField(_('Non Official Journal Title'),max_length=255, null=False, blank=False)
>>>>>>> 5347a4c8
<|MERGE_RESOLUTION|>--- conflicted
+++ resolved
@@ -3,19 +3,13 @@
 
 from core.models import CommonControlField
 from .forms import OfficialJournalForm
-<<<<<<< HEAD
-from wagtail.admin.edit_handlers import FieldPanel, InlinePanel
-from wagtail.core.models import Orderable
-from modelcluster.fields import ParentalKey
-from modelcluster.models import ClusterableModel
-=======
+
 from wagtail.admin.edit_handlers import FieldPanel, InlinePanel, PageChooserPanel
 from wagtail.core.models import Orderable
 from modelcluster.fields import ParentalKey
 from modelcluster.models import ClusterableModel
 from django import forms
 from wagtail.admin import widgets 
->>>>>>> 5347a4c8
 
 
 class OfficialJournal(CommonControlField):
@@ -40,24 +34,17 @@
 
 class NonOfficialJournalTitle(ClusterableModel, CommonControlField):
 
-<<<<<<< HEAD
     def __unicode__(self):
         return u'%s' % (self.official_journal.title)
 
     def __str__(self):
         return u'%s' % (self.official_journal.title)
 
-    official_journal = models.ForeignKey('OfficialJournal', null=True, blank=False, related_name='OfficialJournal', on_delete=models.SET_NULL)
+    official_journal = models.ForeignKey('OfficialJournal', null=True, blank=False, related_name='OfficialJournal', on_delete=models.CASCADE)
 
 
     panels=[
         FieldPanel('official_journal'),
-=======
-    official_journal_id = models.ForeignKey('OfficialJournal', null=False, blank=False, related_name='OfficialJournal', on_delete=models.CASCADE)
-
-    panels=[
-        FieldPanel('official_journal_id'),
->>>>>>> 5347a4c8
         InlinePanel('page_non_official_title', label=_('Non Official Journal Title'))
     ]
 
@@ -66,8 +53,4 @@
 
 class NonOfficialTitle(Orderable):
    page = ParentalKey(NonOfficialJournalTitle, related_name='page_non_official_title')
-<<<<<<< HEAD
    non_official_journal_title = models.CharField(_('Non Official Journal Title'),max_length=255, null=False, blank=False)
-=======
-   non_official_journal_title = models.CharField(_('Non Official Journal Title'),max_length=255, null=False, blank=False)
->>>>>>> 5347a4c8
