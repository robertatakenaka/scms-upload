pytz==2023.3.post1  # https://github.com/stub42/pytz
Pillow==10.2.0  # https://github.com/python-pillow/Pillow
argon2-cffi==23.1.0  # https://github.com/hynek/argon2_cffi
whitenoise==6.6.0  # https://github.com/evansd/whitenoise
redis==5.0.1  # https://github.com/redis/redis-py
hiredis==2.2.3  # https://github.com/redis/hiredis-py
# celery==5.2.7  # pyup: < 6.0  # https://github.com/celery/celery
celery==5.3.6  # pyup: < 6.0  # https://github.com/celery/celery
flower==2.0.1  # https://github.com/mher/flower

# Django
# ------------------------------------------------------------------------------
django==5.0.3
django-environ==0.11.2  # https://github.com/joke2k/django-environ
django-model-utils==4.4.0  # https://github.com/jazzband/django-model-utils
django-allauth==0.61.1  # https://github.com/pennersr/django-allauth
django-crispy-forms==2.1  # https://github.com/django-crispy-forms/django-crispy-forms
crispy-bootstrap5==2024.2 # https://github.com/django-crispy-forms/crispy-bootstrap5
django-compressor==4.4  # https://github.com/django-compressor/django-compressor
django-redis==5.4.0  # https://github.com/jazzband/django-redis4

# Django REST
djangorestframework==3.15.2
djangorestframework-simplejwt==5.3.1  # https://django-rest-framework-simplejwt.readthedocs.io/en/latest/


# Django celery
# ------------------------------------------------------------------------------
django-celery-beat==2.6.0  # https://github.com/celery/django-celery-beat
django_celery_results==2.5.1


# Wagtail
# ------------------------------------------------------------------------------
wagtail==5.2.3  # https://github.com/wagtail/wagtail

# Wagtail Recaptcha
# ------------------------------------------------------------------------------
# django-recaptcha==3.0.0
wagtail-django-recaptcha==2.1.1

# Wagtail Menu
# ------------------------------------------------------------------------------
wagtailmenus==3.1.9

# Wagtail Localize
# ------------------------------------------------------------------------------
wagtail-localize==1.8.2

# Wagtail-Autocomplete
# https://github.com/wagtail/wagtail-autocomplete
# ------------------------------------------------------------------------------
wagtail-autocomplete==0.11.0

# DSM Minio
# ------------------------------------------------------------------------------
minio==7.2.5

# Upload
# ------------------------------------------------------------------------------
lxml==4.9.4 # https://github.com/lxml/lxml
-e git+https://github.com/scieloorg/packtools.git@4.1.1#egg=packtools
-e git+https://github.com/scieloorg/scielo_scholarly_data#egg=scielo_scholarly_data

# DSM Publication
# ------------------------------------------------------------------------------
-e git+https://github.com/scieloorg/opac_schema.git@v2.66#egg=opac_schema
mongoengine==0.28.2
aiohttp==3.9.1
# DSM Migration
# ------------------------------------------------------------------------------
-e git+https://github.com/scieloorg/scielo_migration.git@1.6.5#egg=scielo_classic_website
#-e git+https://github.com/scieloorg/scielo_migration.git#egg=scielo_classic_website
python-dateutil==2.8.2
tornado>=6.3.2 # not directly required, pinned by Snyk to avoid a vulnerability

# Tenacity
# ------------------------------------------------------------------------------
tenacity==8.2.3  # https://pypi.org/project/tenacity/
urllib3==2.2.2

# feedparser
# ------------------------------------------------------------------------------
feedparser==6.0.11
<<<<<<< HEAD
certifi>=2023.7.22 # not directly required, pinned by Snyk to avoid a vulnerability
=======
requests>=2.32.0 # not directly required, pinned by Snyk to avoid a vulnerability
>>>>>>> 34b63b8c
<|MERGE_RESOLUTION|>--- conflicted
+++ resolved
@@ -82,8 +82,5 @@
 # feedparser
 # ------------------------------------------------------------------------------
 feedparser==6.0.11
-<<<<<<< HEAD
 certifi>=2023.7.22 # not directly required, pinned by Snyk to avoid a vulnerability
-=======
-requests>=2.32.0 # not directly required, pinned by Snyk to avoid a vulnerability
->>>>>>> 34b63b8c
+requests>=2.32.0 # not directly required, pinned by Snyk to avoid a vulnerability