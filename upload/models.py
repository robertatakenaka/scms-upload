--- conflicted
+++ resolved
@@ -70,15 +70,8 @@
         null=True,
         on_delete=models.SET_NULL,
     )
-<<<<<<< HEAD
     journal = models.ForeignKey("journal.Journal", blank=True, null=True, on_delete=models.SET_NULL)
     issue = models.ForeignKey("issue.Issue", blank=True, null=True, on_delete=models.SET_NULL)
-=======
-    journal = models.ForeignKey(
-        Journal, blank=True, null=True, on_delete=models.SET_NULL
-    )
-    issue = models.ForeignKey(Issue, blank=True, null=True, on_delete=models.SET_NULL)
->>>>>>> 66f29281
     assignee = models.ForeignKey(User, blank=True, null=True, on_delete=models.SET_NULL)
     expiration_date = models.DateField(_("Expiration date"), null=True, blank=True)
 
